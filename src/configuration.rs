<<<<<<< HEAD
#[cfg(all(feature = "parse-cfg", feature = "client"))]
mod client_configuration_file;
#[cfg(all(feature = "parse-cfg", feature = "server"))]
mod server_configuration_file;

#[cfg(feature = "server")]
use crate::endpoints::{Endpoint, EndpointChannel};
use crate::interfaces::Interface;
use crate::notifications::Key;
use crate::Error;
=======
use crate::interfaces::Interface;
use crate::Error;

#[cfg(feature = "client")]
pub mod client_configuration_file;
#[cfg(feature = "server")]
pub mod server_configuration_file;

#[cfg(feature = "client")]
pub use self::client_configuration_file::ClientConfigFileParser;
#[cfg(feature = "server")]
pub use self::server_configuration_file::ServerConfigFileParser;
#[cfg(feature = "server")]
use crate::endpoints::{Endpoint, EndpointChannel};
>>>>>>> 9be47504

#[cfg(feature = "server")]
/// Server configuration that can be used to start the server.
#[derive(Debug)]
pub struct ServerConfiguration {
    key: Key,
    interfaces: Vec<Box<dyn Interface + Send>>,
    endpoints: Vec<Box<dyn Endpoint + Send>>,
}

#[cfg(feature = "server")]
impl ServerConfiguration {
    /// Create a new `ServerConfiguration`.
    pub fn new(
        key: Key,
        interfaces: Vec<Box<dyn Interface + Send>>,
        endpoints: Vec<Box<dyn Endpoint + Send>>,
    ) -> Result<Self, Error> {
        let config = Self { key, interfaces, endpoints };
        Self::validate(config)
    }

    #[cfg(all(feature = "parse-cfg", feature = "server"))]
    /// Parse [`ServerConfiguration`] from provided TOML
    pub fn from_toml(toml_str: &str) -> Result<Self, Error> {
        server_configuration_file::ServerConfigFileParser::from(toml_str)
    }

    pub(crate) fn endpoint_channels(&self) -> Vec<EndpointChannel> {
<<<<<<< HEAD
        use crate::notifications::ValidatedNotification;
        use tokio::sync::broadcast;
        use tokio::sync::broadcast::{Receiver, Sender};
=======
        use tokio::sync::broadcast;
        use tokio::sync::broadcast::{Receiver, Sender};
        use crate::notifications::ValidatedNotification;
>>>>>>> 9be47504

        let mut endpoints = Vec::new();
        for endpoint in &self.endpoints {
            let (endpoint_tx, _endpoint_rx): (Sender<ValidatedNotification>, Receiver<ValidatedNotification>) =
                broadcast::channel(100);
            let keys = endpoint.generate_keys(&self.key);
            endpoints.push(EndpointChannel::from(endpoint.clone(), endpoint_tx, keys));
        }
        endpoints
    }

    /// Return server key value as a byte array.
    pub fn key(&self) -> &Key {
        &self.key
    }

    /// Return all server interfaces.
    pub fn interfaces(&self) -> Vec<Box<dyn Interface + Send>> {
        self.interfaces.clone()
    }

    /// Return all server endpoints.
    pub fn endpoints(&self) -> &[Box<dyn Endpoint + Send>] {
        &self.endpoints
    }

    fn validate(config: ServerConfiguration) -> Result<ServerConfiguration, Error> {
        if config.interfaces.is_empty() {
            return Err(Error::MissingInterface);
        }

        if config.endpoints.is_empty() {
            return Err(Error::MissingEndpoint);
        }

        Ok(config)
    }
}

#[cfg(feature = "client")]
/// Client configuration that can be used to start the client.
#[derive(Debug)]
pub struct ClientConfiguration {
    key: Key,
    interfaces: Vec<Box<dyn Interface + Send>>,
}

#[cfg(feature = "client")]
impl ClientConfiguration {
    /// Create a new `ClientConfiguration`.
    pub fn new(key: Key, interfaces: Vec<Box<dyn Interface + Send>>) -> Result<Self, Error> {
        let config = Self { key, interfaces };
        Self::validate(config)
    }

    #[cfg(all(feature = "parse-cfg", feature = "client"))]
    /// Parse [`ClientConfiguration`] from provided TOML
    pub fn from_toml(toml_str: &str) -> Result<Self, Error> {
        client_configuration_file::ClientConfigFileParser::from(toml_str)
    }

    /// Return client key value.
    pub fn key(&self) -> &Key {
        &self.key
    }

    /// Return all client interfaces.
    pub fn interfaces(&self) -> Vec<Box<dyn Interface + Send>> {
        self.interfaces.clone()
    }

    fn validate(config: ClientConfiguration) -> Result<ClientConfiguration, Error> {
        if config.interfaces.is_empty() {
            return Err(Error::MissingInterface);
        }
        Ok(config)
    }
}

fn valid_key_length(key: &str) -> Result<(), Error> {
    match key.len() == 32 {
        true => Ok(()),
        false => Err(Error::InvalidKeyLength(key.len() as u8)),
    }
}<|MERGE_RESOLUTION|>--- conflicted
+++ resolved
@@ -1,4 +1,3 @@
-<<<<<<< HEAD
 #[cfg(all(feature = "parse-cfg", feature = "client"))]
 mod client_configuration_file;
 #[cfg(all(feature = "parse-cfg", feature = "server"))]
@@ -9,22 +8,6 @@
 use crate::interfaces::Interface;
 use crate::notifications::Key;
 use crate::Error;
-=======
-use crate::interfaces::Interface;
-use crate::Error;
-
-#[cfg(feature = "client")]
-pub mod client_configuration_file;
-#[cfg(feature = "server")]
-pub mod server_configuration_file;
-
-#[cfg(feature = "client")]
-pub use self::client_configuration_file::ClientConfigFileParser;
-#[cfg(feature = "server")]
-pub use self::server_configuration_file::ServerConfigFileParser;
-#[cfg(feature = "server")]
-use crate::endpoints::{Endpoint, EndpointChannel};
->>>>>>> 9be47504
 
 #[cfg(feature = "server")]
 /// Server configuration that can be used to start the server.
@@ -54,15 +37,10 @@
     }
 
     pub(crate) fn endpoint_channels(&self) -> Vec<EndpointChannel> {
-<<<<<<< HEAD
         use crate::notifications::ValidatedNotification;
         use tokio::sync::broadcast;
         use tokio::sync::broadcast::{Receiver, Sender};
-=======
-        use tokio::sync::broadcast;
-        use tokio::sync::broadcast::{Receiver, Sender};
-        use crate::notifications::ValidatedNotification;
->>>>>>> 9be47504
+
 
         let mut endpoints = Vec::new();
         for endpoint in &self.endpoints {
